#[cfg(any(test, feature = "test-support"))]
pub mod test;

pub mod telemetry;
pub mod user;

use anyhow::{anyhow, Context, Result};
use async_recursion::async_recursion;
use async_tungstenite::tungstenite::{
    error::Error as WebsocketError,
    http::{Request, StatusCode},
};
use futures::{
<<<<<<< HEAD
    future::LocalBoxFuture, AsyncReadExt, FutureExt, SinkExt, Stream, StreamExt, TryStreamExt,
=======
    future::LocalBoxFuture, AsyncReadExt, FutureExt, SinkExt, StreamExt, TryFutureExt as _,
    TryStreamExt,
>>>>>>> ba50b35d
};
use gpui::{
    actions,
    platform::AppVersion,
    serde_json::{self},
    AnyModelHandle, AnyWeakModelHandle, AnyWeakViewHandle, AppContext, AsyncAppContext, Entity,
    ModelHandle, Task, View, ViewContext, WeakViewHandle,
};
use lazy_static::lazy_static;
use parking_lot::RwLock;
use postage::watch;
use rand::prelude::*;
use rpc::proto::{AnyTypedEnvelope, EntityMessage, EnvelopedMessage, PeerId, RequestMessage};
use serde::Deserialize;
use settings::Settings;
use std::{
    any::TypeId,
    collections::HashMap,
    convert::TryFrom,
    fmt::Write as _,
    future::Future,
    marker::PhantomData,
    path::PathBuf,
    sync::{Arc, Weak},
    time::{Duration, Instant},
};
use telemetry::Telemetry;
use thiserror::Error;
use url::Url;
use util::channel::ReleaseChannel;
use util::http::HttpClient;
use util::{ResultExt, TryFutureExt};

pub use rpc::*;
pub use telemetry::ClickhouseEvent;
pub use user::*;

lazy_static! {
    pub static ref ZED_SERVER_URL: String =
        std::env::var("ZED_SERVER_URL").unwrap_or_else(|_| "https://zed.dev".to_string());
    pub static ref IMPERSONATE_LOGIN: Option<String> = std::env::var("ZED_IMPERSONATE")
        .ok()
        .and_then(|s| if s.is_empty() { None } else { Some(s) });
    pub static ref ADMIN_API_TOKEN: Option<String> = std::env::var("ZED_ADMIN_API_TOKEN")
        .ok()
        .and_then(|s| if s.is_empty() { None } else { Some(s) });
    pub static ref ZED_APP_VERSION: Option<AppVersion> = std::env::var("ZED_APP_VERSION")
        .ok()
        .and_then(|v| v.parse().ok());
    pub static ref ZED_APP_PATH: Option<PathBuf> =
        std::env::var("ZED_APP_PATH").ok().map(PathBuf::from);
}

pub const ZED_SECRET_CLIENT_TOKEN: &str = "618033988749894";
pub const INITIAL_RECONNECTION_DELAY: Duration = Duration::from_millis(100);
pub const CONNECTION_TIMEOUT: Duration = Duration::from_secs(5);

actions!(client, [SignIn, SignOut]);

pub fn init(client: Arc<Client>, cx: &mut AppContext) {
    cx.add_global_action({
        let client = client.clone();
        move |_: &SignIn, cx| {
            let client = client.clone();
            cx.spawn(
                |cx| async move { client.authenticate_and_connect(true, &cx).log_err().await },
            )
            .detach();
        }
    });
    cx.add_global_action({
        let client = client.clone();
        move |_: &SignOut, cx| {
            let client = client.clone();
            cx.spawn(|cx| async move {
                client.disconnect(&cx);
            })
            .detach();
        }
    });
}

pub struct Client {
    id: usize,
    peer: Arc<Peer>,
    http: Arc<dyn HttpClient>,
    telemetry: Arc<Telemetry>,
    state: RwLock<ClientState>,

    #[allow(clippy::type_complexity)]
    #[cfg(any(test, feature = "test-support"))]
    authenticate: RwLock<
        Option<Box<dyn 'static + Send + Sync + Fn(&AsyncAppContext) -> Task<Result<Credentials>>>>,
    >,

    #[allow(clippy::type_complexity)]
    #[cfg(any(test, feature = "test-support"))]
    establish_connection: RwLock<
        Option<
            Box<
                dyn 'static
                    + Send
                    + Sync
                    + Fn(
                        &Credentials,
                        &AsyncAppContext,
                    ) -> Task<Result<Connection, EstablishConnectionError>>,
            >,
        >,
    >,
}

#[derive(Error, Debug)]
pub enum EstablishConnectionError {
    #[error("upgrade required")]
    UpgradeRequired,
    #[error("unauthorized")]
    Unauthorized,
    #[error("{0}")]
    Other(#[from] anyhow::Error),
    #[error("{0}")]
    Http(#[from] util::http::Error),
    #[error("{0}")]
    Io(#[from] std::io::Error),
    #[error("{0}")]
    Websocket(#[from] async_tungstenite::tungstenite::http::Error),
}

impl From<WebsocketError> for EstablishConnectionError {
    fn from(error: WebsocketError) -> Self {
        if let WebsocketError::Http(response) = &error {
            match response.status() {
                StatusCode::UNAUTHORIZED => return EstablishConnectionError::Unauthorized,
                StatusCode::UPGRADE_REQUIRED => return EstablishConnectionError::UpgradeRequired,
                _ => {}
            }
        }
        EstablishConnectionError::Other(error.into())
    }
}

impl EstablishConnectionError {
    pub fn other(error: impl Into<anyhow::Error> + Send + Sync) -> Self {
        Self::Other(error.into())
    }
}

#[derive(Copy, Clone, Debug, PartialEq)]
pub enum Status {
    SignedOut,
    UpgradeRequired,
    Authenticating,
    Connecting,
    ConnectionError,
    Connected {
        peer_id: PeerId,
        connection_id: ConnectionId,
    },
    ConnectionLost,
    Reauthenticating,
    Reconnecting,
    ReconnectionError {
        next_reconnection: Instant,
    },
}

impl Status {
    pub fn is_connected(&self) -> bool {
        matches!(self, Self::Connected { .. })
    }

    pub fn is_signed_out(&self) -> bool {
        matches!(self, Self::SignedOut | Self::UpgradeRequired)
    }
}

struct ClientState {
    credentials: Option<Credentials>,
    status: (watch::Sender<Status>, watch::Receiver<Status>),
    entity_id_extractors: HashMap<TypeId, fn(&dyn AnyTypedEnvelope) -> u64>,
    _reconnect_task: Option<Task<()>>,
    reconnect_interval: Duration,
    entities_by_type_and_remote_id: HashMap<(TypeId, u64), WeakSubscriber>,
    models_by_message_type: HashMap<TypeId, AnyWeakModelHandle>,
    entity_types_by_message_type: HashMap<TypeId, TypeId>,
    #[allow(clippy::type_complexity)]
    message_handlers: HashMap<
        TypeId,
        Arc<
            dyn Send
                + Sync
                + Fn(
                    Subscriber,
                    Box<dyn AnyTypedEnvelope>,
                    &Arc<Client>,
                    AsyncAppContext,
                ) -> LocalBoxFuture<'static, Result<()>>,
        >,
    >,
}

enum WeakSubscriber {
    Model(AnyWeakModelHandle),
    View(AnyWeakViewHandle),
    Pending(Vec<Box<dyn AnyTypedEnvelope>>),
}

enum Subscriber {
    Model(AnyModelHandle),
    View(AnyWeakViewHandle),
}

#[derive(Clone, Debug)]
pub struct Credentials {
    pub user_id: u64,
    pub access_token: String,
}

impl Default for ClientState {
    fn default() -> Self {
        Self {
            credentials: None,
            status: watch::channel_with(Status::SignedOut),
            entity_id_extractors: Default::default(),
            _reconnect_task: None,
            reconnect_interval: Duration::from_secs(5),
            models_by_message_type: Default::default(),
            entities_by_type_and_remote_id: Default::default(),
            entity_types_by_message_type: Default::default(),
            message_handlers: Default::default(),
        }
    }
}

pub enum Subscription {
    Entity {
        client: Weak<Client>,
        id: (TypeId, u64),
    },
    Message {
        client: Weak<Client>,
        id: TypeId,
    },
}

impl Drop for Subscription {
    fn drop(&mut self) {
        match self {
            Subscription::Entity { client, id } => {
                if let Some(client) = client.upgrade() {
                    let mut state = client.state.write();
                    let _ = state.entities_by_type_and_remote_id.remove(id);
                }
            }
            Subscription::Message { client, id } => {
                if let Some(client) = client.upgrade() {
                    let mut state = client.state.write();
                    let _ = state.entity_types_by_message_type.remove(id);
                    let _ = state.message_handlers.remove(id);
                }
            }
        }
    }
}

pub struct PendingEntitySubscription<T: Entity> {
    client: Arc<Client>,
    remote_id: u64,
    _entity_type: PhantomData<T>,
    consumed: bool,
}

impl<T: Entity> PendingEntitySubscription<T> {
    pub fn set_model(mut self, model: &ModelHandle<T>, cx: &mut AsyncAppContext) -> Subscription {
        self.consumed = true;
        let mut state = self.client.state.write();
        let id = (TypeId::of::<T>(), self.remote_id);
        let Some(WeakSubscriber::Pending(messages)) =
            state.entities_by_type_and_remote_id.remove(&id)
        else {
            unreachable!()
        };

        state
            .entities_by_type_and_remote_id
            .insert(id, WeakSubscriber::Model(model.downgrade().into_any()));
        drop(state);
        for message in messages {
            self.client.handle_message(message, cx);
        }
        Subscription::Entity {
            client: Arc::downgrade(&self.client),
            id,
        }
    }
}

impl<T: Entity> Drop for PendingEntitySubscription<T> {
    fn drop(&mut self) {
        if !self.consumed {
            let mut state = self.client.state.write();
            if let Some(WeakSubscriber::Pending(messages)) = state
                .entities_by_type_and_remote_id
                .remove(&(TypeId::of::<T>(), self.remote_id))
            {
                for message in messages {
                    log::info!("unhandled message {}", message.payload_type_name());
                }
            }
        }
    }
}

impl Client {
    pub fn new(http: Arc<dyn HttpClient>, cx: &AppContext) -> Arc<Self> {
        Arc::new(Self {
            id: 0,
            peer: Peer::new(0),
            telemetry: Telemetry::new(http.clone(), cx),
            http,
            state: Default::default(),

            #[cfg(any(test, feature = "test-support"))]
            authenticate: Default::default(),
            #[cfg(any(test, feature = "test-support"))]
            establish_connection: Default::default(),
        })
    }

    pub fn id(&self) -> usize {
        self.id
    }

    pub fn http_client(&self) -> Arc<dyn HttpClient> {
        self.http.clone()
    }

    #[cfg(any(test, feature = "test-support"))]
    pub fn set_id(&mut self, id: usize) -> &Self {
        self.id = id;
        self
    }

    #[cfg(any(test, feature = "test-support"))]
    pub fn teardown(&self) {
        let mut state = self.state.write();
        state._reconnect_task.take();
        state.message_handlers.clear();
        state.models_by_message_type.clear();
        state.entities_by_type_and_remote_id.clear();
        state.entity_id_extractors.clear();
        self.peer.teardown();
    }

    #[cfg(any(test, feature = "test-support"))]
    pub fn override_authenticate<F>(&self, authenticate: F) -> &Self
    where
        F: 'static + Send + Sync + Fn(&AsyncAppContext) -> Task<Result<Credentials>>,
    {
        *self.authenticate.write() = Some(Box::new(authenticate));
        self
    }

    #[cfg(any(test, feature = "test-support"))]
    pub fn override_establish_connection<F>(&self, connect: F) -> &Self
    where
        F: 'static
            + Send
            + Sync
            + Fn(&Credentials, &AsyncAppContext) -> Task<Result<Connection, EstablishConnectionError>>,
    {
        *self.establish_connection.write() = Some(Box::new(connect));
        self
    }

    pub fn user_id(&self) -> Option<u64> {
        self.state
            .read()
            .credentials
            .as_ref()
            .map(|credentials| credentials.user_id)
    }

    pub fn peer_id(&self) -> Option<PeerId> {
        if let Status::Connected { peer_id, .. } = &*self.status().borrow() {
            Some(*peer_id)
        } else {
            None
        }
    }

    pub fn status(&self) -> watch::Receiver<Status> {
        self.state.read().status.1.clone()
    }

    fn set_status(self: &Arc<Self>, status: Status, cx: &AsyncAppContext) {
        log::info!("set status on client {}: {:?}", self.id, status);
        let mut state = self.state.write();
        *state.status.0.borrow_mut() = status;

        match status {
            Status::Connected { .. } => {
                state._reconnect_task = None;
            }
            Status::ConnectionLost => {
                let this = self.clone();
                let reconnect_interval = state.reconnect_interval;
                state._reconnect_task = Some(cx.spawn(|cx| async move {
                    #[cfg(any(test, feature = "test-support"))]
                    let mut rng = StdRng::seed_from_u64(0);
                    #[cfg(not(any(test, feature = "test-support")))]
                    let mut rng = StdRng::from_entropy();

                    let mut delay = INITIAL_RECONNECTION_DELAY;
                    while let Err(error) = this.authenticate_and_connect(true, &cx).await {
                        log::error!("failed to connect {}", error);
                        if matches!(*this.status().borrow(), Status::ConnectionError) {
                            this.set_status(
                                Status::ReconnectionError {
                                    next_reconnection: Instant::now() + delay,
                                },
                                &cx,
                            );
                            cx.background().timer(delay).await;
                            delay = delay
                                .mul_f32(rng.gen_range(1.0..=2.0))
                                .min(reconnect_interval);
                        } else {
                            break;
                        }
                    }
                }));
            }
            Status::SignedOut | Status::UpgradeRequired => {
                let telemetry_settings = cx.read(|cx| cx.global::<Settings>().telemetry());
                self.telemetry
                    .set_authenticated_user_info(None, false, telemetry_settings);
                state._reconnect_task.take();
            }
            _ => {}
        }
    }

    pub fn add_view_for_remote_entity<T: View>(
        self: &Arc<Self>,
        remote_id: u64,
        cx: &mut ViewContext<T>,
    ) -> Subscription {
        let id = (TypeId::of::<T>(), remote_id);
        self.state
            .write()
            .entities_by_type_and_remote_id
            .insert(id, WeakSubscriber::View(cx.weak_handle().into_any()));
        Subscription::Entity {
            client: Arc::downgrade(self),
            id,
        }
    }

    pub fn subscribe_to_entity<T: Entity>(
        self: &Arc<Self>,
        remote_id: u64,
    ) -> Result<PendingEntitySubscription<T>> {
        let id = (TypeId::of::<T>(), remote_id);

        let mut state = self.state.write();
        if state.entities_by_type_and_remote_id.contains_key(&id) {
            return Err(anyhow!("already subscribed to entity"));
        } else {
            state
                .entities_by_type_and_remote_id
                .insert(id, WeakSubscriber::Pending(Default::default()));
            Ok(PendingEntitySubscription {
                client: self.clone(),
                remote_id,
                consumed: false,
                _entity_type: PhantomData,
            })
        }
    }

    pub fn add_message_handler<M, E, H, F>(
        self: &Arc<Self>,
        model: ModelHandle<E>,
        handler: H,
    ) -> Subscription
    where
        M: EnvelopedMessage,
        E: Entity,
        H: 'static
            + Send
            + Sync
            + Fn(ModelHandle<E>, TypedEnvelope<M>, Arc<Self>, AsyncAppContext) -> F,
        F: 'static + Future<Output = Result<()>>,
    {
        let message_type_id = TypeId::of::<M>();

        let mut state = self.state.write();
        state
            .models_by_message_type
            .insert(message_type_id, model.downgrade().into_any());

        let prev_handler = state.message_handlers.insert(
            message_type_id,
            Arc::new(move |handle, envelope, client, cx| {
                let handle = if let Subscriber::Model(handle) = handle {
                    handle
                } else {
                    unreachable!();
                };
                let model = handle.downcast::<E>().unwrap();
                let envelope = envelope.into_any().downcast::<TypedEnvelope<M>>().unwrap();
                handler(model, *envelope, client.clone(), cx).boxed_local()
            }),
        );
        if prev_handler.is_some() {
            panic!("registered handler for the same message twice");
        }

        Subscription::Message {
            client: Arc::downgrade(self),
            id: message_type_id,
        }
    }

    pub fn add_request_handler<M, E, H, F>(
        self: &Arc<Self>,
        model: ModelHandle<E>,
        handler: H,
    ) -> Subscription
    where
        M: RequestMessage,
        E: Entity,
        H: 'static
            + Send
            + Sync
            + Fn(ModelHandle<E>, TypedEnvelope<M>, Arc<Self>, AsyncAppContext) -> F,
        F: 'static + Future<Output = Result<M::Response>>,
    {
        self.add_message_handler(model, move |handle, envelope, this, cx| {
            Self::respond_to_request(
                envelope.receipt(),
                handler(handle, envelope, this.clone(), cx),
                this,
            )
        })
    }

    pub fn add_view_message_handler<M, E, H, F>(self: &Arc<Self>, handler: H)
    where
        M: EntityMessage,
        E: View,
        H: 'static
            + Send
            + Sync
            + Fn(WeakViewHandle<E>, TypedEnvelope<M>, Arc<Self>, AsyncAppContext) -> F,
        F: 'static + Future<Output = Result<()>>,
    {
        self.add_entity_message_handler::<M, E, _, _>(move |handle, message, client, cx| {
            if let Subscriber::View(handle) = handle {
                handler(handle.downcast::<E>().unwrap(), message, client, cx)
            } else {
                unreachable!();
            }
        })
    }

    pub fn add_model_message_handler<M, E, H, F>(self: &Arc<Self>, handler: H)
    where
        M: EntityMessage,
        E: Entity,
        H: 'static
            + Send
            + Sync
            + Fn(ModelHandle<E>, TypedEnvelope<M>, Arc<Self>, AsyncAppContext) -> F,
        F: 'static + Future<Output = Result<()>>,
    {
        self.add_entity_message_handler::<M, E, _, _>(move |handle, message, client, cx| {
            if let Subscriber::Model(handle) = handle {
                handler(handle.downcast::<E>().unwrap(), message, client, cx)
            } else {
                unreachable!();
            }
        })
    }

    fn add_entity_message_handler<M, E, H, F>(self: &Arc<Self>, handler: H)
    where
        M: EntityMessage,
        E: Entity,
        H: 'static
            + Send
            + Sync
            + Fn(Subscriber, TypedEnvelope<M>, Arc<Self>, AsyncAppContext) -> F,
        F: 'static + Future<Output = Result<()>>,
    {
        let model_type_id = TypeId::of::<E>();
        let message_type_id = TypeId::of::<M>();

        let mut state = self.state.write();
        state
            .entity_types_by_message_type
            .insert(message_type_id, model_type_id);
        state
            .entity_id_extractors
            .entry(message_type_id)
            .or_insert_with(|| {
                |envelope| {
                    envelope
                        .as_any()
                        .downcast_ref::<TypedEnvelope<M>>()
                        .unwrap()
                        .payload
                        .remote_entity_id()
                }
            });
        let prev_handler = state.message_handlers.insert(
            message_type_id,
            Arc::new(move |handle, envelope, client, cx| {
                let envelope = envelope.into_any().downcast::<TypedEnvelope<M>>().unwrap();
                handler(handle, *envelope, client.clone(), cx).boxed_local()
            }),
        );
        if prev_handler.is_some() {
            panic!("registered handler for the same message twice");
        }
    }

    pub fn add_model_request_handler<M, E, H, F>(self: &Arc<Self>, handler: H)
    where
        M: EntityMessage + RequestMessage,
        E: Entity,
        H: 'static
            + Send
            + Sync
            + Fn(ModelHandle<E>, TypedEnvelope<M>, Arc<Self>, AsyncAppContext) -> F,
        F: 'static + Future<Output = Result<M::Response>>,
    {
        self.add_model_message_handler(move |entity, envelope, client, cx| {
            Self::respond_to_request::<M, _>(
                envelope.receipt(),
                handler(entity, envelope, client.clone(), cx),
                client,
            )
        })
    }

    pub fn add_view_request_handler<M, E, H, F>(self: &Arc<Self>, handler: H)
    where
        M: EntityMessage + RequestMessage,
        E: View,
        H: 'static
            + Send
            + Sync
            + Fn(WeakViewHandle<E>, TypedEnvelope<M>, Arc<Self>, AsyncAppContext) -> F,
        F: 'static + Future<Output = Result<M::Response>>,
    {
        self.add_view_message_handler(move |entity, envelope, client, cx| {
            Self::respond_to_request::<M, _>(
                envelope.receipt(),
                handler(entity, envelope, client.clone(), cx),
                client,
            )
        })
    }

    async fn respond_to_request<T: RequestMessage, F: Future<Output = Result<T::Response>>>(
        receipt: Receipt<T>,
        response: F,
        client: Arc<Self>,
    ) -> Result<()> {
        match response.await {
            Ok(response) => {
                client.respond(receipt, response)?;
                Ok(())
            }
            Err(error) => {
                client.respond_with_error(
                    receipt,
                    proto::Error {
                        message: format!("{:?}", error),
                    },
                )?;
                Err(error)
            }
        }
    }

    pub fn has_keychain_credentials(&self, cx: &AsyncAppContext) -> bool {
        read_credentials_from_keychain(cx).is_some()
    }

    #[async_recursion(?Send)]
    pub async fn authenticate_and_connect(
        self: &Arc<Self>,
        try_keychain: bool,
        cx: &AsyncAppContext,
    ) -> anyhow::Result<()> {
        let was_disconnected = match *self.status().borrow() {
            Status::SignedOut => true,
            Status::ConnectionError
            | Status::ConnectionLost
            | Status::Authenticating { .. }
            | Status::Reauthenticating { .. }
            | Status::ReconnectionError { .. } => false,
            Status::Connected { .. } | Status::Connecting { .. } | Status::Reconnecting { .. } => {
                return Ok(())
            }
            Status::UpgradeRequired => return Err(EstablishConnectionError::UpgradeRequired)?,
        };

        if was_disconnected {
            self.set_status(Status::Authenticating, cx);
        } else {
            self.set_status(Status::Reauthenticating, cx)
        }

        let mut read_from_keychain = false;
        let mut credentials = self.state.read().credentials.clone();
        if credentials.is_none() && try_keychain {
            credentials = read_credentials_from_keychain(cx);
            read_from_keychain = credentials.is_some();
            if read_from_keychain {
                cx.read(|cx| {
                    self.telemetry().report_mixpanel_event(
                        "read credentials from keychain",
                        Default::default(),
                        cx.global::<Settings>().telemetry(),
                    );
                });
            }
        }
        if credentials.is_none() {
            let mut status_rx = self.status();
            let _ = status_rx.next().await;
            futures::select_biased! {
                authenticate = self.authenticate(cx).fuse() => {
                    match authenticate {
                        Ok(creds) => credentials = Some(creds),
                        Err(err) => {
                            self.set_status(Status::ConnectionError, cx);
                            return Err(err);
                        }
                    }
                }
                _ = status_rx.next().fuse() => {
                    return Err(anyhow!("authentication canceled"));
                }
            }
        }
        let credentials = credentials.unwrap();

        if was_disconnected {
            self.set_status(Status::Connecting, cx);
        } else {
            self.set_status(Status::Reconnecting, cx);
        }

        let mut timeout = cx.background().timer(CONNECTION_TIMEOUT).fuse();
        futures::select_biased! {
            connection = self.establish_connection(&credentials, cx).fuse() => {
                match connection {
                    Ok(conn) => {
                        self.state.write().credentials = Some(credentials.clone());
                        if !read_from_keychain && IMPERSONATE_LOGIN.is_none() {
                            write_credentials_to_keychain(&credentials, cx).log_err();
                        }

                        futures::select_biased! {
                            result = self.set_connection(conn, cx).fuse() => result,
                            _ = timeout => {
                                self.set_status(Status::ConnectionError, cx);
                                Err(anyhow!("timed out waiting on hello message from server"))
                            }
                        }
                    }
                    Err(EstablishConnectionError::Unauthorized) => {
                        self.state.write().credentials.take();
                        if read_from_keychain {
                            cx.platform().delete_credentials(&ZED_SERVER_URL).log_err();
                            self.set_status(Status::SignedOut, cx);
                            self.authenticate_and_connect(false, cx).await
                        } else {
                            self.set_status(Status::ConnectionError, cx);
                            Err(EstablishConnectionError::Unauthorized)?
                        }
                    }
                    Err(EstablishConnectionError::UpgradeRequired) => {
                        self.set_status(Status::UpgradeRequired, cx);
                        Err(EstablishConnectionError::UpgradeRequired)?
                    }
                    Err(error) => {
                        self.set_status(Status::ConnectionError, cx);
                        Err(error)?
                    }
                }
            }
            _ = &mut timeout => {
                self.set_status(Status::ConnectionError, cx);
                Err(anyhow!("timed out trying to establish connection"))
            }
        }
    }

    async fn set_connection(
        self: &Arc<Self>,
        conn: Connection,
        cx: &AsyncAppContext,
    ) -> Result<()> {
        let executor = cx.background();
        log::info!("add connection to peer");
        let (connection_id, handle_io, mut incoming) = self
            .peer
            .add_connection(conn, move |duration| executor.timer(duration));
        let handle_io = cx.background().spawn(handle_io);

        let peer_id = async {
            log::info!("waiting for server hello");
            let message = incoming
                .next()
                .await
                .ok_or_else(|| anyhow!("no hello message received"))?;
            log::info!("got server hello");
            let hello_message_type_name = message.payload_type_name().to_string();
            let hello = message
                .into_any()
                .downcast::<TypedEnvelope<proto::Hello>>()
                .map_err(|_| {
                    anyhow!(
                        "invalid hello message received: {:?}",
                        hello_message_type_name
                    )
                })?;
            let peer_id = hello
                .payload
                .peer_id
                .ok_or_else(|| anyhow!("invalid peer id"))?;
            Ok(peer_id)
        };

        let peer_id = match peer_id.await {
            Ok(peer_id) => peer_id,
            Err(error) => {
                self.peer.disconnect(connection_id);
                return Err(error);
            }
        };

        log::info!(
            "set status to connected (connection id: {:?}, peer id: {:?})",
            connection_id,
            peer_id
        );
        self.set_status(
            Status::Connected {
                peer_id,
                connection_id,
            },
            cx,
        );
        cx.foreground()
            .spawn({
                let cx = cx.clone();
                let this = self.clone();
                async move {
                    while let Some(message) = incoming.next().await {
                        this.handle_message(message, &cx);
                        // Don't starve the main thread when receiving lots of messages at once.
                        smol::future::yield_now().await;
                    }
                }
            })
            .detach();

        let this = self.clone();
        let cx = cx.clone();
        cx.foreground()
            .spawn(async move {
                match handle_io.await {
                    Ok(()) => {
                        if this.status().borrow().clone()
                            == (Status::Connected {
                                connection_id,
                                peer_id,
                            })
                        {
                            this.set_status(Status::SignedOut, &cx);
                        }
                    }
                    Err(err) => {
                        log::error!("connection error: {:?}", err);
                        this.set_status(Status::ConnectionLost, &cx);
                    }
                }
            })
            .detach();

        Ok(())
    }

    fn authenticate(self: &Arc<Self>, cx: &AsyncAppContext) -> Task<Result<Credentials>> {
        #[cfg(any(test, feature = "test-support"))]
        if let Some(callback) = self.authenticate.read().as_ref() {
            return callback(cx);
        }

        self.authenticate_with_browser(cx)
    }

    fn establish_connection(
        self: &Arc<Self>,
        credentials: &Credentials,
        cx: &AsyncAppContext,
    ) -> Task<Result<Connection, EstablishConnectionError>> {
        #[cfg(any(test, feature = "test-support"))]
        if let Some(callback) = self.establish_connection.read().as_ref() {
            return callback(credentials, cx);
        }

        self.establish_websocket_connection(credentials, cx)
    }

    async fn get_rpc_url(http: Arc<dyn HttpClient>, is_preview: bool) -> Result<Url> {
        let preview_param = if is_preview { "?preview=1" } else { "" };
        let url = format!("{}/rpc{preview_param}", *ZED_SERVER_URL);
        let response = http.get(&url, Default::default(), false).await?;

        // Normally, ZED_SERVER_URL is set to the URL of zed.dev website.
        // The website's /rpc endpoint redirects to a collab server's /rpc endpoint,
        // which requires authorization via an HTTP header.
        //
        // For testing purposes, ZED_SERVER_URL can also set to the direct URL of
        // of a collab server. In that case, a request to the /rpc endpoint will
        // return an 'unauthorized' response.
        let collab_url = if response.status().is_redirection() {
            response
                .headers()
                .get("Location")
                .ok_or_else(|| anyhow!("missing location header in /rpc response"))?
                .to_str()
                .map_err(EstablishConnectionError::other)?
                .to_string()
        } else if response.status() == StatusCode::UNAUTHORIZED {
            url
        } else {
            Err(anyhow!(
                "unexpected /rpc response status {}",
                response.status()
            ))?
        };

        Url::parse(&collab_url).context("invalid rpc url")
    }

    fn establish_websocket_connection(
        self: &Arc<Self>,
        credentials: &Credentials,
        cx: &AsyncAppContext,
    ) -> Task<Result<Connection, EstablishConnectionError>> {
        let is_preview = cx.read(|cx| {
            if cx.has_global::<ReleaseChannel>() {
                *cx.global::<ReleaseChannel>() == ReleaseChannel::Preview
            } else {
                false
            }
        });

        let request = Request::builder()
            .header(
                "Authorization",
                format!("{} {}", credentials.user_id, credentials.access_token),
            )
            .header("x-zed-protocol-version", rpc::PROTOCOL_VERSION);

        let http = self.http.clone();
        cx.background().spawn(async move {
            let mut rpc_url = Self::get_rpc_url(http, is_preview).await?;
            let rpc_host = rpc_url
                .host_str()
                .zip(rpc_url.port_or_known_default())
                .ok_or_else(|| anyhow!("missing host in rpc url"))?;
            let stream = smol::net::TcpStream::connect(rpc_host).await?;

            log::info!("connected to rpc endpoint {}", rpc_url);

            match rpc_url.scheme() {
                "https" => {
                    rpc_url.set_scheme("wss").unwrap();
                    let request = request.uri(rpc_url.as_str()).body(())?;
                    let (stream, _) =
                        async_tungstenite::async_tls::client_async_tls(request, stream).await?;
                    Ok(Connection::new(
                        stream
                            .map_err(|error| anyhow!(error))
                            .sink_map_err(|error| anyhow!(error)),
                    ))
                }
                "http" => {
                    rpc_url.set_scheme("ws").unwrap();
                    let request = request.uri(rpc_url.as_str()).body(())?;
                    let (stream, _) = async_tungstenite::client_async(request, stream).await?;
                    Ok(Connection::new(
                        stream
                            .map_err(|error| anyhow!(error))
                            .sink_map_err(|error| anyhow!(error)),
                    ))
                }
                _ => Err(anyhow!("invalid rpc url: {}", rpc_url))?,
            }
        })
    }

    pub fn authenticate_with_browser(
        self: &Arc<Self>,
        cx: &AsyncAppContext,
    ) -> Task<Result<Credentials>> {
        let platform = cx.platform();
        let executor = cx.background();
        let telemetry = self.telemetry.clone();
        let http = self.http.clone();
        let metrics_enabled = cx.read(|cx| cx.global::<Settings>().telemetry());

        executor.clone().spawn(async move {
            // Generate a pair of asymmetric encryption keys. The public key will be used by the
            // zed server to encrypt the user's access token, so that it can'be intercepted by
            // any other app running on the user's device.
            let (public_key, private_key) =
                rpc::auth::keypair().expect("failed to generate keypair for auth");
            let public_key_string =
                String::try_from(public_key).expect("failed to serialize public key for auth");

            if let Some((login, token)) = IMPERSONATE_LOGIN.as_ref().zip(ADMIN_API_TOKEN.as_ref()) {
                return Self::authenticate_as_admin(http, login.clone(), token.clone()).await;
            }

            // Start an HTTP server to receive the redirect from Zed's sign-in page.
            let server = tiny_http::Server::http("127.0.0.1:0").expect("failed to find open port");
            let port = server.server_addr().port();

            // Open the Zed sign-in page in the user's browser, with query parameters that indicate
            // that the user is signing in from a Zed app running on the same device.
            let mut url = format!(
                "{}/native_app_signin?native_app_port={}&native_app_public_key={}",
                *ZED_SERVER_URL, port, public_key_string
            );

            if let Some(impersonate_login) = IMPERSONATE_LOGIN.as_ref() {
                log::info!("impersonating user @{}", impersonate_login);
                write!(&mut url, "&impersonate={}", impersonate_login).unwrap();
            }

            platform.open_url(&url);

            // Receive the HTTP request from the user's browser. Retrieve the user id and encrypted
            // access token from the query params.
            //
            // TODO - Avoid ever starting more than one HTTP server. Maybe switch to using a
            // custom URL scheme instead of this local HTTP server.
            let (user_id, access_token) = executor
                .spawn(async move {
                    for _ in 0..100 {
                        if let Some(req) = server.recv_timeout(Duration::from_secs(1))? {
                            let path = req.url();
                            let mut user_id = None;
                            let mut access_token = None;
                            let url = Url::parse(&format!("http://example.com{}", path))
                                .context("failed to parse login notification url")?;
                            for (key, value) in url.query_pairs() {
                                if key == "access_token" {
                                    access_token = Some(value.to_string());
                                } else if key == "user_id" {
                                    user_id = Some(value.to_string());
                                }
                            }

                            let post_auth_url =
                                format!("{}/native_app_signin_succeeded", *ZED_SERVER_URL);
                            req.respond(
                                tiny_http::Response::empty(302).with_header(
                                    tiny_http::Header::from_bytes(
                                        &b"Location"[..],
                                        post_auth_url.as_bytes(),
                                    )
                                    .unwrap(),
                                ),
                            )
                            .context("failed to respond to login http request")?;
                            return Ok((
                                user_id.ok_or_else(|| anyhow!("missing user_id parameter"))?,
                                access_token
                                    .ok_or_else(|| anyhow!("missing access_token parameter"))?,
                            ));
                        }
                    }

                    Err(anyhow!("didn't receive login redirect"))
                })
                .await?;

            let access_token = private_key
                .decrypt_string(&access_token)
                .context("failed to decrypt access token")?;
            platform.activate(true);

            telemetry.report_mixpanel_event(
                "authenticate with browser",
                Default::default(),
                metrics_enabled,
            );

            Ok(Credentials {
                user_id: user_id.parse()?,
                access_token,
            })
        })
    }

    async fn authenticate_as_admin(
        http: Arc<dyn HttpClient>,
        login: String,
        mut api_token: String,
    ) -> Result<Credentials> {
        #[derive(Deserialize)]
        struct AuthenticatedUserResponse {
            user: User,
        }

        #[derive(Deserialize)]
        struct User {
            id: u64,
        }

        // Use the collab server's admin API to retrieve the id
        // of the impersonated user.
        let mut url = Self::get_rpc_url(http.clone(), false).await?;
        url.set_path("/user");
        url.set_query(Some(&format!("github_login={login}")));
        let request = Request::get(url.as_str())
            .header("Authorization", format!("token {api_token}"))
            .body("".into())?;

        let mut response = http.send(request).await?;
        let mut body = String::new();
        response.body_mut().read_to_string(&mut body).await?;
        if !response.status().is_success() {
            Err(anyhow!(
                "admin user request failed {} - {}",
                response.status().as_u16(),
                body,
            ))?;
        }
        let response: AuthenticatedUserResponse = serde_json::from_str(&body)?;

        // Use the admin API token to authenticate as the impersonated user.
        api_token.insert_str(0, "ADMIN_TOKEN:");
        Ok(Credentials {
            user_id: response.user.id,
            access_token: api_token,
        })
    }

    pub fn disconnect(self: &Arc<Self>, cx: &AsyncAppContext) {
        self.peer.teardown();
        self.set_status(Status::SignedOut, cx);
    }

    fn connection_id(&self) -> Result<ConnectionId> {
        if let Status::Connected { connection_id, .. } = *self.status().borrow() {
            Ok(connection_id)
        } else {
            Err(anyhow!("not connected"))
        }
    }

    pub fn send<T: EnvelopedMessage>(&self, message: T) -> Result<()> {
        log::debug!("rpc send. client_id:{}, name:{}", self.id, T::NAME);
        self.peer.send(self.connection_id()?, message)
    }

    pub fn request<T: RequestMessage>(
        &self,
        request: T,
    ) -> impl Future<Output = Result<T::Response>> {
        self.request_envelope(request)
            .map_ok(|envelope| envelope.payload)
    }

    pub fn request_envelope<T: RequestMessage>(
        &self,
        request: T,
    ) -> impl Future<Output = Result<TypedEnvelope<T::Response>>> {
        let client_id = self.id;
        log::debug!(
            "rpc request start. client_id:{}. name:{}",
            client_id,
            T::NAME
        );
        let response = self
            .connection_id()
            .map(|conn_id| self.peer.request_envelope(conn_id, request));
        async move {
            let response = response?.await;
            log::debug!(
                "rpc request finish. client_id:{}. name:{}",
                client_id,
                T::NAME
            );
            response
        }
    }

    pub fn request_stream<T: RequestMessage>(
        &self,
        request: T,
    ) -> impl Future<Output = Result<impl Stream<Item = Result<T::Response>>>> {
        let client_id = self.id;
        log::debug!(
            "rpc request start. client_id:{}. name:{}",
            client_id,
            T::NAME
        );
        let response = self
            .connection_id()
            .map(|conn_id| self.peer.request_stream(conn_id, request));
        async move {
            let response = response?.await;
            log::debug!(
                "rpc request finish. client_id:{}. name:{}",
                client_id,
                T::NAME
            );
            response
        }
    }

    fn respond<T: RequestMessage>(&self, receipt: Receipt<T>, response: T::Response) -> Result<()> {
        log::debug!("rpc respond. client_id:{}. name:{}", self.id, T::NAME);
        self.peer.respond(receipt, response)
    }

    fn respond_with_error<T: RequestMessage>(
        &self,
        receipt: Receipt<T>,
        error: proto::Error,
    ) -> Result<()> {
        log::debug!("rpc respond. client_id:{}. name:{}", self.id, T::NAME);
        self.peer.respond_with_error(receipt, error)
    }

    fn handle_message(
        self: &Arc<Client>,
        message: Box<dyn AnyTypedEnvelope>,
        cx: &AsyncAppContext,
    ) {
        let mut state = self.state.write();
        let type_name = message.payload_type_name();
        let payload_type_id = message.payload_type_id();
        let sender_id = message.original_sender_id();

        let mut subscriber = None;

        if let Some(message_model) = state
            .models_by_message_type
            .get(&payload_type_id)
            .and_then(|model| model.upgrade(cx))
        {
            subscriber = Some(Subscriber::Model(message_model));
        } else if let Some((extract_entity_id, entity_type_id)) =
            state.entity_id_extractors.get(&payload_type_id).zip(
                state
                    .entity_types_by_message_type
                    .get(&payload_type_id)
                    .copied(),
            )
        {
            let entity_id = (extract_entity_id)(message.as_ref());

            match state
                .entities_by_type_and_remote_id
                .get_mut(&(entity_type_id, entity_id))
            {
                Some(WeakSubscriber::Pending(pending)) => {
                    pending.push(message);
                    return;
                }
                Some(weak_subscriber @ _) => match weak_subscriber {
                    WeakSubscriber::Model(handle) => {
                        subscriber = handle.upgrade(cx).map(Subscriber::Model);
                    }
                    WeakSubscriber::View(handle) => {
                        subscriber = Some(Subscriber::View(handle.clone()));
                    }
                    WeakSubscriber::Pending(_) => {}
                },
                _ => {}
            }
        }

        let subscriber = if let Some(subscriber) = subscriber {
            subscriber
        } else {
            log::info!("unhandled message {}", type_name);
            self.peer.respond_with_unhandled_message(message).log_err();
            return;
        };

        let handler = state.message_handlers.get(&payload_type_id).cloned();
        // Dropping the state prevents deadlocks if the handler interacts with rpc::Client.
        // It also ensures we don't hold the lock while yielding back to the executor, as
        // that might cause the executor thread driving this future to block indefinitely.
        drop(state);

        if let Some(handler) = handler {
            let future = handler(subscriber, message, &self, cx.clone());
            let client_id = self.id;
            log::debug!(
                "rpc message received. client_id:{}, sender_id:{:?}, type:{}",
                client_id,
                sender_id,
                type_name
            );
            cx.foreground()
                .spawn(async move {
                    match future.await {
                        Ok(()) => {
                            log::debug!(
                                "rpc message handled. client_id:{}, sender_id:{:?}, type:{}",
                                client_id,
                                sender_id,
                                type_name
                            );
                        }
                        Err(error) => {
                            log::error!(
                                "error handling message. client_id:{}, sender_id:{:?}, type:{}, error:{:?}",
                                client_id,
                                sender_id,
                                type_name,
                                error
                            );
                        }
                    }
                })
                .detach();
        } else {
            log::info!("unhandled message {}", type_name);
            self.peer.respond_with_unhandled_message(message).log_err();
        }
    }

    pub fn telemetry(&self) -> &Arc<Telemetry> {
        &self.telemetry
    }
}

fn read_credentials_from_keychain(cx: &AsyncAppContext) -> Option<Credentials> {
    if IMPERSONATE_LOGIN.is_some() {
        return None;
    }

    let (user_id, access_token) = cx
        .platform()
        .read_credentials(&ZED_SERVER_URL)
        .log_err()
        .flatten()?;
    Some(Credentials {
        user_id: user_id.parse().ok()?,
        access_token: String::from_utf8(access_token).ok()?,
    })
}

fn write_credentials_to_keychain(credentials: &Credentials, cx: &AsyncAppContext) -> Result<()> {
    cx.platform().write_credentials(
        &ZED_SERVER_URL,
        &credentials.user_id.to_string(),
        credentials.access_token.as_bytes(),
    )
}

const WORKTREE_URL_PREFIX: &str = "zed://worktrees/";

pub fn encode_worktree_url(id: u64, access_token: &str) -> String {
    format!("{}{}/{}", WORKTREE_URL_PREFIX, id, access_token)
}

pub fn decode_worktree_url(url: &str) -> Option<(u64, String)> {
    let path = url.trim().strip_prefix(WORKTREE_URL_PREFIX)?;
    let mut parts = path.split('/');
    let id = parts.next()?.parse::<u64>().ok()?;
    let access_token = parts.next()?;
    if access_token.is_empty() {
        return None;
    }
    Some((id, access_token.to_string()))
}

#[cfg(test)]
mod tests {
    use super::*;
    use crate::test::FakeServer;
    use gpui::{executor::Deterministic, TestAppContext};
    use parking_lot::Mutex;
    use std::future;
    use util::http::FakeHttpClient;

    #[gpui::test(iterations = 10)]
    async fn test_reconnection(cx: &mut TestAppContext) {
        cx.foreground().forbid_parking();

        let user_id = 5;
        let client = cx.update(|cx| Client::new(FakeHttpClient::with_404_response(), cx));
        let server = FakeServer::for_client(user_id, &client, cx).await;
        let mut status = client.status();
        assert!(matches!(
            status.next().await,
            Some(Status::Connected { .. })
        ));
        assert_eq!(server.auth_count(), 1);

        server.forbid_connections();
        server.disconnect();
        while !matches!(status.next().await, Some(Status::ReconnectionError { .. })) {}

        server.allow_connections();
        cx.foreground().advance_clock(Duration::from_secs(10));
        while !matches!(status.next().await, Some(Status::Connected { .. })) {}
        assert_eq!(server.auth_count(), 1); // Client reused the cached credentials when reconnecting

        server.forbid_connections();
        server.disconnect();
        while !matches!(status.next().await, Some(Status::ReconnectionError { .. })) {}

        // Clear cached credentials after authentication fails
        server.roll_access_token();
        server.allow_connections();
        cx.foreground().advance_clock(Duration::from_secs(10));
        while !matches!(status.next().await, Some(Status::Connected { .. })) {}
        assert_eq!(server.auth_count(), 2); // Client re-authenticated due to an invalid token
    }

    #[gpui::test(iterations = 10)]
    async fn test_connection_timeout(deterministic: Arc<Deterministic>, cx: &mut TestAppContext) {
        deterministic.forbid_parking();

        let user_id = 5;
        let client = cx.update(|cx| Client::new(FakeHttpClient::with_404_response(), cx));
        let mut status = client.status();

        // Time out when client tries to connect.
        client.override_authenticate(move |cx| {
            cx.foreground().spawn(async move {
                Ok(Credentials {
                    user_id,
                    access_token: "token".into(),
                })
            })
        });
        client.override_establish_connection(|_, cx| {
            cx.foreground().spawn(async move {
                future::pending::<()>().await;
                unreachable!()
            })
        });
        let auth_and_connect = cx.spawn({
            let client = client.clone();
            |cx| async move { client.authenticate_and_connect(false, &cx).await }
        });
        deterministic.run_until_parked();
        assert!(matches!(status.next().await, Some(Status::Connecting)));

        deterministic.advance_clock(CONNECTION_TIMEOUT);
        assert!(matches!(
            status.next().await,
            Some(Status::ConnectionError { .. })
        ));
        auth_and_connect.await.unwrap_err();

        // Allow the connection to be established.
        let server = FakeServer::for_client(user_id, &client, cx).await;
        assert!(matches!(
            status.next().await,
            Some(Status::Connected { .. })
        ));

        // Disconnect client.
        server.forbid_connections();
        server.disconnect();
        while !matches!(status.next().await, Some(Status::ReconnectionError { .. })) {}

        // Time out when re-establishing the connection.
        server.allow_connections();
        client.override_establish_connection(|_, cx| {
            cx.foreground().spawn(async move {
                future::pending::<()>().await;
                unreachable!()
            })
        });
        deterministic.advance_clock(2 * INITIAL_RECONNECTION_DELAY);
        assert!(matches!(
            status.next().await,
            Some(Status::Reconnecting { .. })
        ));

        deterministic.advance_clock(CONNECTION_TIMEOUT);
        assert!(matches!(
            status.next().await,
            Some(Status::ReconnectionError { .. })
        ));
    }

    #[gpui::test(iterations = 10)]
    async fn test_authenticating_more_than_once(
        cx: &mut TestAppContext,
        deterministic: Arc<Deterministic>,
    ) {
        cx.foreground().forbid_parking();

        let auth_count = Arc::new(Mutex::new(0));
        let dropped_auth_count = Arc::new(Mutex::new(0));
        let client = cx.update(|cx| Client::new(FakeHttpClient::with_404_response(), cx));
        client.override_authenticate({
            let auth_count = auth_count.clone();
            let dropped_auth_count = dropped_auth_count.clone();
            move |cx| {
                let auth_count = auth_count.clone();
                let dropped_auth_count = dropped_auth_count.clone();
                cx.foreground().spawn(async move {
                    *auth_count.lock() += 1;
                    let _drop = util::defer(move || *dropped_auth_count.lock() += 1);
                    future::pending::<()>().await;
                    unreachable!()
                })
            }
        });

        let _authenticate = cx.spawn(|cx| {
            let client = client.clone();
            async move { client.authenticate_and_connect(false, &cx).await }
        });
        deterministic.run_until_parked();
        assert_eq!(*auth_count.lock(), 1);
        assert_eq!(*dropped_auth_count.lock(), 0);

        let _authenticate = cx.spawn(|cx| {
            let client = client.clone();
            async move { client.authenticate_and_connect(false, &cx).await }
        });
        deterministic.run_until_parked();
        assert_eq!(*auth_count.lock(), 2);
        assert_eq!(*dropped_auth_count.lock(), 1);
    }

    #[test]
    fn test_encode_and_decode_worktree_url() {
        let url = encode_worktree_url(5, "deadbeef");
        assert_eq!(decode_worktree_url(&url), Some((5, "deadbeef".to_string())));
        assert_eq!(
            decode_worktree_url(&format!("\n {}\t", url)),
            Some((5, "deadbeef".to_string()))
        );
        assert_eq!(decode_worktree_url("not://the-right-format"), None);
    }

    #[gpui::test]
    async fn test_subscribing_to_entity(cx: &mut TestAppContext) {
        cx.foreground().forbid_parking();

        let user_id = 5;
        let client = cx.update(|cx| Client::new(FakeHttpClient::with_404_response(), cx));
        let server = FakeServer::for_client(user_id, &client, cx).await;

        let (done_tx1, mut done_rx1) = smol::channel::unbounded();
        let (done_tx2, mut done_rx2) = smol::channel::unbounded();
        client.add_model_message_handler(
            move |model: ModelHandle<Model>, _: TypedEnvelope<proto::JoinProject>, _, cx| {
                match model.read_with(&cx, |model, _| model.id) {
                    1 => done_tx1.try_send(()).unwrap(),
                    2 => done_tx2.try_send(()).unwrap(),
                    _ => unreachable!(),
                }
                async { Ok(()) }
            },
        );
        let model1 = cx.add_model(|_| Model {
            id: 1,
            subscription: None,
        });
        let model2 = cx.add_model(|_| Model {
            id: 2,
            subscription: None,
        });
        let model3 = cx.add_model(|_| Model {
            id: 3,
            subscription: None,
        });

        let _subscription1 = client
            .subscribe_to_entity(1)
            .unwrap()
            .set_model(&model1, &mut cx.to_async());
        let _subscription2 = client
            .subscribe_to_entity(2)
            .unwrap()
            .set_model(&model2, &mut cx.to_async());
        // Ensure dropping a subscription for the same entity type still allows receiving of
        // messages for other entity IDs of the same type.
        let subscription3 = client
            .subscribe_to_entity(3)
            .unwrap()
            .set_model(&model3, &mut cx.to_async());
        drop(subscription3);

        server.send(proto::JoinProject { project_id: 1 });
        server.send(proto::JoinProject { project_id: 2 });
        done_rx1.next().await.unwrap();
        done_rx2.next().await.unwrap();
    }

    #[gpui::test]
    async fn test_subscribing_after_dropping_subscription(cx: &mut TestAppContext) {
        cx.foreground().forbid_parking();

        let user_id = 5;
        let client = cx.update(|cx| Client::new(FakeHttpClient::with_404_response(), cx));
        let server = FakeServer::for_client(user_id, &client, cx).await;

        let model = cx.add_model(|_| Model::default());
        let (done_tx1, _done_rx1) = smol::channel::unbounded();
        let (done_tx2, mut done_rx2) = smol::channel::unbounded();
        let subscription1 = client.add_message_handler(
            model.clone(),
            move |_, _: TypedEnvelope<proto::Ping>, _, _| {
                done_tx1.try_send(()).unwrap();
                async { Ok(()) }
            },
        );
        drop(subscription1);
        let _subscription2 = client.add_message_handler(
            model.clone(),
            move |_, _: TypedEnvelope<proto::Ping>, _, _| {
                done_tx2.try_send(()).unwrap();
                async { Ok(()) }
            },
        );
        server.send(proto::Ping {});
        done_rx2.next().await.unwrap();
    }

    #[gpui::test]
    async fn test_dropping_subscription_in_handler(cx: &mut TestAppContext) {
        cx.foreground().forbid_parking();

        let user_id = 5;
        let client = cx.update(|cx| Client::new(FakeHttpClient::with_404_response(), cx));
        let server = FakeServer::for_client(user_id, &client, cx).await;

        let model = cx.add_model(|_| Model::default());
        let (done_tx, mut done_rx) = smol::channel::unbounded();
        let subscription = client.add_message_handler(
            model.clone(),
            move |model, _: TypedEnvelope<proto::Ping>, _, mut cx| {
                model.update(&mut cx, |model, _| model.subscription.take());
                done_tx.try_send(()).unwrap();
                async { Ok(()) }
            },
        );
        model.update(cx, |model, _| {
            model.subscription = Some(subscription);
        });
        server.send(proto::Ping {});
        done_rx.next().await.unwrap();
    }

    #[derive(Default)]
    struct Model {
        id: usize,
        subscription: Option<Subscription>,
    }

    impl Entity for Model {
        type Event = ();
    }
}<|MERGE_RESOLUTION|>--- conflicted
+++ resolved
@@ -11,12 +11,9 @@
     http::{Request, StatusCode},
 };
 use futures::{
-<<<<<<< HEAD
-    future::LocalBoxFuture, AsyncReadExt, FutureExt, SinkExt, Stream, StreamExt, TryStreamExt,
-=======
-    future::LocalBoxFuture, AsyncReadExt, FutureExt, SinkExt, StreamExt, TryFutureExt as _,
+    future::LocalBoxFuture, future::LocalBoxFuture, AsyncReadExt, AsyncReadExt, FutureExt,
+    FutureExt, SinkExt, SinkExt, Stream, StreamExt, StreamExt, TryFutureExt as _, TryStreamExt,
     TryStreamExt,
->>>>>>> ba50b35d
 };
 use gpui::{
     actions,
