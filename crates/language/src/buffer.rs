--- conflicted
+++ resolved
@@ -2217,13 +2217,8 @@
         let mut next_chars = self.chars_at(start).peekable();
         let mut prev_chars = self.reversed_chars_at(start).peekable();
 
-<<<<<<< HEAD
         let scope = self.language_scope_at(start);
         let kind = |c| char_kind(&scope, c);
-=======
-        let language = self.language_at(start);
-        let kind = |c| char_kind(language, c);
->>>>>>> b9495591
         let word_kind = cmp::max(
             prev_chars.peek().copied().map(kind),
             next_chars.peek().copied().map(kind),
@@ -3037,16 +3032,11 @@
     })
 }
 
-<<<<<<< HEAD
 pub fn char_kind(scope: &Option<LanguageScope>, c: char) -> CharKind {
-=======
-pub fn char_kind(language: Option<&Arc<Language>>, c: char) -> CharKind {
->>>>>>> b9495591
     if c.is_whitespace() {
         return CharKind::Whitespace;
     } else if c.is_alphanumeric() || c == '_' {
         return CharKind::Word;
-<<<<<<< HEAD
     }
 
     if let Some(scope) = scope {
@@ -3057,14 +3047,6 @@
         }
     }
 
-=======
-    }
-    if let Some(language) = language {
-        if language.config.word_characters.contains(&c) {
-            return CharKind::Word;
-        }
-    }
->>>>>>> b9495591
     CharKind::Punctuation
 }
 
